#!/usr/bin/env perl
=head1 NAME

lgt_bwa_post_process.pl - Description

=head1 SYNOPSIS

 USAGE: lgt_bwa_post_process.pl
       --input_file=/path/to/some/input.file
       --output=/path/to/transterm.file
     [ --log=/path/to/file.log
       --debug=3
       --help
     ]

=head1 OPTIONS

B<--donor_file,-d>
	Filtered BAM file mapping to a donor reference genome

B<--donor_file_list, -D>
	List of BAM files mapping to a donor reference genome.  Filename must have a shared identifier with the recipient genome

B<--recipient_file, -r>
	Filtered BAM file mapping to a recipient or host reference genome

B<--recipient_file_list, -R>
	List of BAM files mapping to a recipient reference genome.  Filename must have a shared identifier with the donor genome

B<--output_dir,-o>

B<--prefix,-p>
	Prefix name to give output files

B<--samtools_path,-s>
    Path to samtools executable

B<--log,-l>
    Logfile.

B<--debug,-d>
    1,2 or 3. Higher values more verbose.

B<--help,-h>
    Print this message

=head1  DESCRIPTION

 DESCRIPTION

=head1  INPUT

    Either:
    a) Two filtered BAM files.  One mapping to a donor reference genome and the other to the recipient
    or:
    b) Two lists of filtered BAM files.  One list has files mapped to donor reference genomes and the other has them mapped to the recipient

=head1 OUTPUT

    Three new BAM files

    1) Microbiome file - Both ends of the paired reads mapped to the donor genome but both ends did not map to the recipient

    2) LGT_donor file
    3) LGT_recipient file
    - Potential lateral gene transfer (LGT) is defined as pairs of reads where exactly one read maps to the donor (other is unmapped),
        and the other maps to the recipient (first is unmapped).  Thus we output alignments for both the donor and recipient.
=head1  CONTACT

    Shaun Adkins
    sadkins@som.umaryland.edu

=cut

use strict;
use warnings;
use Getopt::Long qw(:config no_ignore_case no_auto_abbrev pass_through);
use Pod::Usage;
use File::Basename;

############# GLOBALS AND CONSTANTS ################
my $debug = 1;
my ($ERROR, $WARN, $DEBUG) = (1,2,3);
my $logfh;
####################################################
my $prefix;
my @donor_files;
my @recipient_files;
my %LGT_groups;
my $output_dir;
my %options;

my $results = GetOptions (\%options,
                     "donor_file|d=s",
                     "donor_file_list|D=s",
                     "recipient_file|r=s",
                     "recipient_file_list|R=s",
                     "samtools_path|s=s",
                     "output_dir|o=s",
					 "prefix|p=s",
                     "log|l=s",
                     "debug|d=s",
                     "help|h"
                      );

&check_options(\%options);

my $matching_files = find_matching_files(\@donor_files, \@recipient_files);

# Group reads from donor/recipient files for each mapping type
foreach my $r (keys %$matching_files) {
    my $d = $matching_files->{$r};
    classify($d, "donor");
    classify($r, "recipient");

    # Grab headers of BAM files
    my $d_head = `$options{'samtools_path'} view -H $d`;
    my $r_head = `$options{'samtools_path'} view -H $r`;
    # TODO:  Append additional information to headers if necessary (ID step, PG program VN version

	$prefix = $options{'prefix'} if (defined $options{'prefix'});

    # Open some filehandles to be used, and print headers
    open (my $lgtd, "| $options{'samtools_path'} view -S -b -o $output_dir/$prefix.lgt_donor.bam -") || &_log($ERROR, "Unable to open outfile");
    print $lgtd $d_head . "\n";
    open (my $lgtr, "| $options{'samtools_path'} view -S -b -o $output_dir/$prefix.lgt_recipient.bam -") || &_log($ERROR, "Unable to open outfile");
    print $lgtr $r_head . "\n";
    open (my $mb_donor, "| $options{'samtools_path'} view -S -b -o $output_dir/$prefix.microbiome.bam -") || &_log($ERROR, "Unable to open outfile");
    print $mb_donor $d_head . "\n";

    # print new BAM files based on classification groups
    foreach my $id (keys %LGT_groups){
        if ($LGT_groups{$id}{'donor'}{'group'} = 'MM' && $LGT_groups{$id}{'recipient'}{'group'} = 'UU') {
            print $mb_donor $LGT_groups{$id}{'donor'}{'line1'} . "\n";
            print $mb_donor $LGT_groups{$id}{'donor'}{'line2'} . "\n";
        }
        if (($LGT_groups{$id}{'donor'}{'group'} = 'UM' && $LGT_groups{$id}{'recipient'}{'group'} = 'MU') ||
            ($LGT_groups{$id}{'donor'}{'group'} = 'MU' && $LGT_groups{$id}{'recipient'}{'group'} = 'UM')) {
            print $lgtd $LGT_groups{$id}{'donor'}{'line1'} . "\n";
            print $lgtd $LGT_groups{$id}{'donor'}{'line2'} . "\n";
            print $lgtr $LGT_groups{$id}{'recipient'}{'line1'} . "\n";
            print $lgtr $LGT_groups{$id}{'recipient'}{'line2'} . "\n";
        }
    }

    %LGT_groups = ();
    close $lgtd;
    close $lgtr;
    close $mb_donor;
}


sub classify {
    my $file = shift;
    my $reference = shift;
    # Open the sorted BAM file for reading
    open(my $bam_fh, "$options{'samtools_path'} view " . $file." |") or &_log($ERROR, "ERROR : main :: Could not open BAM file $file for reading.\nReason : $!");
    my $read_1;
    my $first_line_read = 0;
    while(my $line = <$bam_fh>) {
    	chomp($line);
    	# Keeping track if current line is first or second mate pair
    	if($first_line_read == 0) {
    		$read_1 = $line;
    		$first_line_read = 1;
    		next;
    	}
    	$first_line_read = 0;
    	my $read_2 = $line;
    	my ($query_1, $bit_flag_1, $cigar_1) = (split /\t/, $read_1)[ 0, 1, 5];
    	my ($query_2, $bit_flag_2, $cigar_2) = (split /\t/, $read_2)[ 0, 1, 5];

    	my $stat_r1 = parse_flag($bit_flag_1);
    	my $stat_r2 = parse_flag($bit_flag_2);

    	# Want to keep UU, MU, and UM reads.  Keep MM if specified (reference genome is donor for example)
        if(! $stat_r1->{'qunmapped'} && ! $stat_r2->{'qunmapped'}) {
    		$LGT_groups{$query_1}{$reference}{'group'} = "MM"; # Both reads have the same name
    	}
        if ($stat_r1->{'qunmapped'} || $stat_r2->{'qunmapped'}) {
    	    if (! $stat_r1->{'qunmapped'} && $stat_r2->{'qunmapped'}) {
                 $LGT_groups{$query_1}{$reference}{'group'} = "MU";
             }
    	    if ($stat_r1->{'qunmapped'} && ! $stat_r2->{'qunmapped'})
            {
                $LGT_groups{$query_1}{$reference}{'group'} = "UM";
            }
    	    if ($stat_r1->{'qunmapped'} && $stat_r2->{'qunmapped'})
            {
                $LGT_groups{$query_1}{$reference}{'group'} = "UU";
            }
    	}
        # Store read lines into hash so we don't have to iterate to retrieve again later
        $LGT_groups{$query_1}{$reference}{'line1'} = $read_1;
        $LGT_groups{$query_1}{$reference}{'line2'} = $read_2;
    }
    close $bam_fh;
}

# Finds the matching donor and recipient files and returns in a hash
sub find_matching_files {
    my ($d_arr, $r_arr) = @_;
    my %m_files;

	# The donor BAMs were created from recipient BAMs, so the names are longer.
	# So we need to grep for the recipient basename in the donor file

    if (scalar @$d_arr == 1 && scalar @$r_arr == 1) {
        $m_files{$r_arr->[0]} = $d_arr->[0];
        return \%m_files;
    }

    foreach my $r_file (@$r_arr){
        # TODO: May need to refine this extension pattern
        my ($r_base, $r_dir, $r_ext) = fileparse($r_file, qr/\.\w*\.?bam/);
        $prefix = $r_base if (! $options{'prefix'});
        my @grepped = grep {$_ =~ /$r_base/} @$d_arr;
        &_log($ERROR, "Found more than 1 potential donor BAM file match for the recipient BAM file $r_file.  File basenames need to be 1-to-1 matching : $!") if scalar @grepped > 1;
        &_log($ERROR, "Found no match in list of donor BAM files to the recipient BAM file $r_file.  Check the file basenames and ensure match is present : $!") if scalar @grepped < 1;
        $m_files{$r_file} = $grepped[0];

    }
    return \%m_files;
}

# Parse the bitwise flag from SAM output
sub parse_flag {
	my $flag = shift;
	my ($left_bin, $bin);
	$left_bin = unpack("B32", pack("N", $flag));
	$left_bin =~ s/^0+(?=\d)//;    # otherwise you'll get leading zeros
	$bin = sprintf("%012d", $left_bin);
	my $right_bin = reverse($bin);
<<<<<<< HEAD
	my $bit_hash = {
=======
    my $bit_hash = {
>>>>>>> 0be117a7
			'paired' => substr($right_bin, 0, 1),
        	'propermap' => substr($right_bin, 1, 1),
        	'qunmapped' => substr($right_bin, 2, 1),
        	'munmapped' => substr($right_bin, 3, 1),
        	'qrev' => substr($right_bin, 4, 1),
        	'mrev' => substr($right_bin, 5, 1),
        	'firstpair' => substr($right_bin, 6, 1),
        	'secondpair' => substr($right_bin, 7, 1),
        	'scndryalign' => substr($right_bin, 8, 1),
        	'failqual' => substr($right_bin, 9, 1),
        	'pcrdup' => substr($right_bin, 10, 1),
        	'supplealign' => substr($right_bin, 11, 1)
	};
	return $bit_hash;
}

# Process read options
sub check_options {
   my $opts = shift;
   if( $opts->{'help'} ) {
       &_pod;
   }

   if( $opts->{'log'} ) {
       open( $logfh, "> $opts->{'log'}") or die("Can't open log file ($!)");
   }

   $debug = $opts->{'debug'} if( $opts->{'debug'} );

   foreach my $req ( qw(samtools_path output_dir) ) {
       &_log($ERROR, "Option $req is required") unless( $opts->{$req} );
   }

   # Gather files together
   if($opts->{donor_file}) {
       push @donor_files, $opts->{donor_file};
   } elsif($opts->{donor_file_list}) {
       @donor_files = `cat $opts->{donor_file_list}`;
   }

   if($opts->{recipient_file}) {
       push @recipient_files, $opts->{recipient_file};
   } elsif($opts->{recipient_file_list}) {
       @recipient_files = `cat $opts->{recipient_file_list}`;
   }

   if (scalar @donor_files != scalar @recipient_files) {
       &_log($ERROR, "ERROR : Number of donor files to recipient files is not equal.  Please check both lists. $!");
   }
   $output_dir = $opts->{'output_dir'};
}

sub _log {
   my ($level, $msg) = @_;
   if( $level <= $debug ) {
      print STDOUT "$msg\n";
   }
   print $logfh "$msg\n" if( defined( $logfh ) );
   exit(1) if( $level == $ERROR );
}

sub _pod {
    pod2usage( {-exitval => 0, -verbose => 2, -output => \*STDERR} );
}<|MERGE_RESOLUTION|>--- conflicted
+++ resolved
@@ -231,11 +231,7 @@
 	$left_bin =~ s/^0+(?=\d)//;    # otherwise you'll get leading zeros
 	$bin = sprintf("%012d", $left_bin);
 	my $right_bin = reverse($bin);
-<<<<<<< HEAD
-	my $bit_hash = {
-=======
     my $bit_hash = {
->>>>>>> 0be117a7
 			'paired' => substr($right_bin, 0, 1),
         	'propermap' => substr($right_bin, 1, 1),
         	'qunmapped' => substr($right_bin, 2, 1),
