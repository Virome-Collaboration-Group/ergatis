--- conflicted
+++ resolved
@@ -1,26 +1,20 @@
 next
 ---
-<<<<<<< HEAD
-=======
---Multiseq branch--
--Fixed bug in BER component for multiseq pipeline where incorrect praze results were being added to CDS-Uniref hit pairs from praze
--Changed bsml2fasta and translate_sequence to have 'seqs_per_fasta' config options
--Changed BER component ber_blast_hit_selector script to filter N btab hits by polypeptide rather than by file
--Changed BER component create_ber_db.sh script to fetch multiple polypeptide IDs instead of just one.  Also will pass IDs to fetch_fasta_from_db.pl via a file instead of a string
--Changed lipop2bsml script within LipoP component to handle multifasta output as well as multiple LipoP sequences per file
--Changed bsml2fasta components to use multifasta output instead of single fasta output and to have option to split multifasta output by a certain number of sequences per file
--Added option to translate_sequence output choice of multifasta or single fasta.  Also fixed defective cleanup option.
---Master branch--
->>>>>>> de42c150
+
+-Created a multiseq version of the pipeline for multiple sequences per output (specifc changes have 3 dashes)
+---Fixed bug in BER component for multiseq pipeline where incorrect praze results were being added to CDS-Uniref hit pairs from praze
+---Changed bsml2fasta and translate_sequence to have 'seqs_per_fasta' config options
+---Changed BER component ber_blast_hit_selector script to filter N btab hits by polypeptide rather than by file
+---Changed BER component create_ber_db.sh script to fetch multiple polypeptide IDs instead of just one.  Also will pass IDs to fetch_fasta_from_db.pl via a file instead of a string
+---Changed lipop2bsml script within LipoP component to handle multifasta output as well as multiple LipoP sequences per file
+---Changed bsml2fasta components to use multifasta output instead of single fasta output and to have option to split multifasta output by a certain number of sequences per file
+---Added option to translate_sequence output choice of multifasta or single fasta.  Also fixed defective cleanup option.
 -Fixed bug in HMMParser module where wrong annotations were being assigned due to incorrect numbers of annotation evidence
 -Added script to fix GenBank file in clovr microbe pipeline
 -updated which TIGRfam2role lookup file is accessed for parse_evidence HMM components
 -Added clean_fasta component to CloVR microbe pipeline
 -Replaced protein locus ids in mugsycog results
-<<<<<<< HEAD
-=======
 -Fixed bug in hmmpfan32bsml.pl to show total e-value of a hit
->>>>>>> de42c150
 -Fixed create_map_file script to process multi-record gbf files correctly
 -Added isolation-source field in wrap_tbl2asn
 -Fixed small bugs in various Genbank submission pipeline scripts
