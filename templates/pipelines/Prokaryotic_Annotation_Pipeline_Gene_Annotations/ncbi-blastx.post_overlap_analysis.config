--- conflicted
+++ resolved
@@ -66,8 +66,4 @@
 $;PROJECT_CONFIG$;=
 
 [dce]
-<<<<<<< HEAD
-$;PASSTHROUGH$; = -l mem_free=15G
-=======
-$;PASSTHROUGH$; = -l mem_free=15G
->>>>>>> de42c150
+$;PASSTHROUGH$; = -l mem_free=15G