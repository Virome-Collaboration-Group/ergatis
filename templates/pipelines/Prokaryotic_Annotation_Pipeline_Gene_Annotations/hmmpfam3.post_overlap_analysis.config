--- conflicted
+++ resolved
@@ -91,8 +91,4 @@
 $;PROJECT_CONFIG$;=
 
 [dce]
-<<<<<<< HEAD
-$;PASSTHROUGH$; = -l mem_free=2G
-=======
-$;PASSTHROUGH$; = -l mem_free=2G
->>>>>>> de42c150
+$;PASSTHROUGH$; = -l mem_free=2G